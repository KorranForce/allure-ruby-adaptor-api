require 'digest'
require 'logger'
require 'mimemagic'
require 'nokogiri'
require 'uuid'
require 'socket'

module AllureRubyAdaptorApi

  class Builder
    class << self
      attr_accessor :suites
      MUTEX = Mutex.new
      HOSTNAME = Socket.gethostname
      LOGGER = Logger.new(STDOUT)

      def start_suite(suite, labels = {:severity => :normal})
        init_suites
        MUTEX.synchronize do
          if self.suites[suite]
            LOGGER.debug "Resuming case_or_suite #{suite} with labels #{labels}"
          else
            LOGGER.debug "Starting case_or_suite #{suite} with labels #{labels}"
            self.suites[suite] = {
                :title => suite,
                :start => timestamp,
                :tests => {},
                :labels => add_default_labels(labels)
            }
          end
        end
      end

      def start_test(suite, test, labels = {:severity => :normal})
        MUTEX.synchronize do
          LOGGER.debug "Starting test #{suite}.#{test} with labels #{labels}"
          self.suites[suite][:tests][test] = {
              :title => test,
              :start => timestamp,
              :failure => nil,
              :steps => [],
              :attachments => [],
              :labels => add_default_labels(labels),
          }
        end
      end

      def stop_test(suite, test, result = {})
        test_steps = self.suites[suite][:tests][test][:steps]
        test_steps.each do |step|
          if step[:stop].nil? || step[:stop] == 0
            stop_step(suite, test, {:index=>test_steps.index(step), :title=>step[:title]}, result[:status])
          end
        end
        MUTEX.synchronize do
          LOGGER.debug "Stopping test #{suite}.#{test}"
          self.suites[suite][:tests][test][:stop] = timestamp(result[:finished_at])
          self.suites[suite][:tests][test][:start] = timestamp(result[:started_at]) if result[:started_at]
          self.suites[suite][:tests][test][:status] = result[:status]
          if (result[:status].to_sym != :passed)
            self.suites[suite][:tests][test][:failure] = {
                :stacktrace => ((result[:exception] && result[:exception].backtrace) || []).map { |s| s.to_s }.join("\r\n"),
                :message => result[:exception].to_s,
            }
          end

        end
      end

      def start_step(suite, test, step)
        MUTEX.synchronize do
<<<<<<< HEAD
          step_id = step[:id] ? step[:id] : step[:name]
          LOGGER.debug "Starting step #{suite}.#{test}.#{step[:name]}"
          self.suites[suite][:tests][test][:steps][step_id] = {
              :title => step[:name],
=======
          LOGGER.debug "Starting step #{suite}.#{test}.#{step[:title]}"
          self.suites[suite][:tests][test][:steps][step[:index]] = {
              :title => step[:title],
>>>>>>> 14970f07
              :start => timestamp,
              :attachments => []
          }
        end
      end

      def add_attachment(suite, test, opts = {:step => nil, :file => nil, :mime_type => nil})
        raise "File cannot be nil!" if opts[:file].nil?
        step = opts[:step]
        file = opts[:file]
        title = opts[:title] || File.basename(file)
<<<<<<< HEAD
        LOGGER.debug  "Adding attachment #{opts[:title]} to #{suite}.#{test}#{step.nil? ? "" : ".#{step[:name]}"}"
=======
        LOGGER.debug  "Adding attachment #{opts[:title]} to #{suite}.#{test}#{step.nil? ? "" : ".#{step[:title]}"}"
>>>>>>> 14970f07
        dir = Pathname.new(Dir.pwd).join(config.output_dir)
        FileUtils.mkdir_p(dir)
        file_extname = File.extname(file.path.downcase)
        mime_type = opts[:mime_type] || MimeMagic.by_path(file.path) || "text/plain"
        attachment = dir.join("#{Digest::SHA256.file(file.path).hexdigest}-attachment#{(file_extname.empty?) ? '' : file_extname}")
        LOGGER.debug "Copying attachment to '#{attachment}'..."
        FileUtils.cp(file.path, attachment)
        attach = {
            :type => mime_type,
            :title => title,
            :source => attachment.basename,
            :file => attachment.basename,
            :target => attachment.basename,
            :size => File.stat(attachment).size
        }
        if step.nil?
          self.suites[suite][:tests][test][:attachments] << attach
        else
<<<<<<< HEAD
          step_id = step[:id] ? step[:id] : step[:name]
          self.suites[suite][:tests][test][:steps][step_id][:attachments] << attach
=======
          self.suites[suite][:tests][test][:steps][step[:index]][:attachments] << attach
>>>>>>> 14970f07
        end
      end

      def stop_step(suite, test, step, status = :passed)
        MUTEX.synchronize do
<<<<<<< HEAD
          step_id = step[:id] ? step[:id] : step[:name]
          LOGGER.debug "Stopping step #{suite}.#{test}.#{step[:name]}"
          self.suites[suite][:tests][test][:steps][step_id][:stop] = timestamp
          self.suites[suite][:tests][test][:steps][step_id][:status] = status
=======
          LOGGER.debug "Stopping step #{suite}.#{test}.#{step[:title]}"
          self.suites[suite][:tests][test][:steps][step[:index]][:stop] = timestamp
          self.suites[suite][:tests][test][:steps][step[:index]][:status] = status
>>>>>>> 14970f07
        end
      end

      def stop_suite(title)
        init_suites
        MUTEX.synchronize do
          LOGGER.debug "Stopping case_or_suite #{title}"
          self.suites[title][:stop] = timestamp
        end
      end

      def build!(opts = {}, &block)
        suites_xml = []
        (self.suites || []).each do |suite_title, suite|
          builder = Nokogiri::XML::Builder.new do |xml|
            xml.send "ns2:test-suite", :start => suite[:start] || 0, :stop => suite[:stop] || 0, 'xmlns' => '', "xmlns:ns2" => "urn:model.allure.qatools.yandex.ru" do
              xml.send :name, suite_title
              xml.send :title, suite_title
              xml.send "test-cases" do
                suite[:tests].each do |test_title, test|
                  xml.send "test-case", :start => test[:start] || 0, :stop => test[:stop] || 0, :status => test[:status] do
                    xml.send :name, test_title
                    xml.send :title, test_title
                    unless test[:failure].nil?
                      xml.failure do
                        xml.message test[:failure][:message]
                        xml.send "stack-trace", test[:failure][:stacktrace]
                      end
                    end
                    xml.steps do
<<<<<<< HEAD
                      test[:steps].each do |step_id, step_obj|
                        xml.step(:start => step_obj[:start] || 0, :stop => step_obj[:stop] || 0, :status => step_obj[:status]) do
                          xml.send :name, step_obj[:title]
                          xml.send :title, step_obj[:title]
                          xml_attachments(xml, step_obj[:attachments])
=======
                      test[:steps].each do |step|
                        xml.step(:start => step[:start] || 0, :stop => step[:stop] || 0, :status => step[:status]) do
                          xml.send :name, step[:title]
                          xml.send :title, step[:title]
                          xml_attachments(xml, step[:attachments])
>>>>>>> 14970f07
                        end
                      end
                    end
                    xml_attachments(xml, test[:attachments])
                    xml_labels(xml, suite[:labels].merge(test[:labels]))
                    xml.parameters
                  end
                end
              end
              xml_labels(xml, suite[:labels])
            end
          end
          unless suite[:tests].empty?
            xml = builder.to_xml
            xml = yield suite, xml if block_given?
            dir = Pathname.new(config.output_dir)
            FileUtils.mkdir_p(dir)
            out_file = dir.join("#{UUID.new.generate}-testsuite.xml")
            LOGGER.debug "Writing file '#{out_file}'..."
            File.open(out_file, 'w+') do |file|
              file.write(validate_xml(xml))
            end
            suites_xml << xml
          end
        end
        suites_xml
      end

      private

      def add_default_labels(labels = {})
        labels[:thread] ||= Thread.current.object_id
        labels[:host] ||= HOSTNAME
        labels
      end

      def config
        AllureRubyAdaptorApi::Config
      end

      def init_suites
        MUTEX.synchronize {
          self.suites ||= {}
        }
        LOGGER.level = config.logging_level
      end

      def timestamp(time = nil)
        ((time || Time.now).to_f * 1000).to_i
      end

      def validate_xml(xml)
        xsd = Nokogiri::XML::Schema(File.read(Pathname.new(File.dirname(__FILE__)).join("../../allure-model-#{AllureRubyAdaptorApi::Version::ALLURE}.xsd")))
        doc = Nokogiri::XML(xml)

        xsd.validate(doc).each do |error|
          $stderr.puts error.message
        end
        xml
      end


      def xml_attachments(xml, attachments)
        xml.attachments do
          attachments.each do |attach|
            xml.attachment :source => attach[:source], :title => attach[:title], :size => attach[:size], :type => attach[:type]
          end
        end
      end

      def xml_labels(xml, labels)
        xml.labels do
          labels.each do |name, value|
            if value.is_a?(Array)
              value.each do |v|
                xml.label :name => name, :value => v
              end
            else
              xml.label :name => name, :value => value
            end
          end
        end
      end
    end
  end
end<|MERGE_RESOLUTION|>--- conflicted
+++ resolved
@@ -69,16 +69,9 @@
 
       def start_step(suite, test, step)
         MUTEX.synchronize do
-<<<<<<< HEAD
-          step_id = step[:id] ? step[:id] : step[:name]
-          LOGGER.debug "Starting step #{suite}.#{test}.#{step[:name]}"
-          self.suites[suite][:tests][test][:steps][step_id] = {
-              :title => step[:name],
-=======
           LOGGER.debug "Starting step #{suite}.#{test}.#{step[:title]}"
           self.suites[suite][:tests][test][:steps][step[:index]] = {
               :title => step[:title],
->>>>>>> 14970f07
               :start => timestamp,
               :attachments => []
           }
@@ -90,11 +83,7 @@
         step = opts[:step]
         file = opts[:file]
         title = opts[:title] || File.basename(file)
-<<<<<<< HEAD
-        LOGGER.debug  "Adding attachment #{opts[:title]} to #{suite}.#{test}#{step.nil? ? "" : ".#{step[:name]}"}"
-=======
         LOGGER.debug  "Adding attachment #{opts[:title]} to #{suite}.#{test}#{step.nil? ? "" : ".#{step[:title]}"}"
->>>>>>> 14970f07
         dir = Pathname.new(Dir.pwd).join(config.output_dir)
         FileUtils.mkdir_p(dir)
         file_extname = File.extname(file.path.downcase)
@@ -113,27 +102,15 @@
         if step.nil?
           self.suites[suite][:tests][test][:attachments] << attach
         else
-<<<<<<< HEAD
-          step_id = step[:id] ? step[:id] : step[:name]
-          self.suites[suite][:tests][test][:steps][step_id][:attachments] << attach
-=======
           self.suites[suite][:tests][test][:steps][step[:index]][:attachments] << attach
->>>>>>> 14970f07
         end
       end
 
       def stop_step(suite, test, step, status = :passed)
         MUTEX.synchronize do
-<<<<<<< HEAD
-          step_id = step[:id] ? step[:id] : step[:name]
-          LOGGER.debug "Stopping step #{suite}.#{test}.#{step[:name]}"
-          self.suites[suite][:tests][test][:steps][step_id][:stop] = timestamp
-          self.suites[suite][:tests][test][:steps][step_id][:status] = status
-=======
           LOGGER.debug "Stopping step #{suite}.#{test}.#{step[:title]}"
           self.suites[suite][:tests][test][:steps][step[:index]][:stop] = timestamp
           self.suites[suite][:tests][test][:steps][step[:index]][:status] = status
->>>>>>> 14970f07
         end
       end
 
@@ -164,19 +141,11 @@
                       end
                     end
                     xml.steps do
-<<<<<<< HEAD
-                      test[:steps].each do |step_id, step_obj|
-                        xml.step(:start => step_obj[:start] || 0, :stop => step_obj[:stop] || 0, :status => step_obj[:status]) do
-                          xml.send :name, step_obj[:title]
-                          xml.send :title, step_obj[:title]
-                          xml_attachments(xml, step_obj[:attachments])
-=======
                       test[:steps].each do |step|
                         xml.step(:start => step[:start] || 0, :stop => step[:stop] || 0, :status => step[:status]) do
                           xml.send :name, step[:title]
                           xml.send :title, step[:title]
                           xml_attachments(xml, step[:attachments])
->>>>>>> 14970f07
                         end
                       end
                     end
